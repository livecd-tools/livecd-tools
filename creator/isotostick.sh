#!/bin/bash
# Convert a live CD iso so that it's bootable off of a USB stick
# Copyright 2007  Red Hat, Inc.
# Jeremy Katz <katzj@redhat.com>
# 
# This program is free software; you can redistribute it and/or modify
# it under the terms of the GNU General Public License as published by
# the Free Software Foundation; version 2 of the License.
#
# This program is distributed in the hope that it will be useful,
# but WITHOUT ANY WARRANTY; without even the implied warranty of
# MERCHANTABILITY or FITNESS FOR A PARTICULAR PURPOSE.  See the
# GNU Library General Public License for more details.
#
# You should have received a copy of the GNU General Public License
# along with this program; if not, write to the Free Software
# Foundation, Inc., 59 Temple Place - Suite 330, Boston, MA 02111-1307, USA.


export PATH=/sbin:/usr/sbin:$PATH

usage() {
    echo "$0 [--reset-mbr] [--noverify] <isopath> <usbstick device>"
    exit 1
}

cleanup() {
    [ -d $CDMNT ] && umount $CDMNT && rmdir $CDMNT
    [ -d $USBMNT ] && umount $USBMNT && rmdir $USBMNT
}

exitclean() {
    echo "Cleaning up to exit..."
    cleanup
    exit 1
}

getdisk() {
    DEV=$1

    p=$(udevinfo -q path -n $DEV)
    if [ -e /sys/$p/device ]; then
	device=$(basename /sys/$p)
    else
	device=$(basename $(readlink -f /sys/$p/../))
    fi
    if [ ! -e /sys/block/$device -o ! -e /dev/$device ]; then
	echo "Error finding block device of $DEV.  Aborting!"
	exitclean
    fi

    device="/dev/$device"
}

resetMBR() {
    getdisk $1
    cat /usr/lib/syslinux/mbr.bin > $device
}

checkMBR() {
    getdisk $1

    bs=$(mktemp /tmp/bs.XXXXXX)
    dd if=$device of=$bs bs=512 count=1 2>/dev/null || exit 2
    
    mbrword=$(hexdump -n 2 $bs |head -n 1|awk {'print $2;'})
    rm -f $bs
    if [ "$mbrword" = "0000" ]; then
	echo "MBR appears to be blank."
	echo "Do you want to replace the MBR on this device?"
	echo "Press Enter to continue or ctrl-c to abort"
	read
	resetMBR $1
    fi

    return 0
}

checkPartActive() {
    dev=$1
    getdisk $dev
    
    # if we're installing to whole-disk and not a partition, then we 
    # don't need to worry about being active
    if [ "$dev" = "$device" ]; then
	return
    fi

    if [ "$(/sbin/fdisk -l $device 2>/dev/null |grep $dev |awk {'print $2;'})" != "*" ]; then
	echo "Partition isn't marked bootable!"
	echo "You can mark the partition as bootable with "
        echo "    # /sbin/parted $device"
	echo "    (parted) toggle N boot"
	echo "    (parted) quit"
	exitclean
    fi
}

checkFilesystem() {
    dev=$1

    USBFS=$(/lib/udev/vol_id -t $dev)
    if [ "$USBFS" != "vfat" -a "$USBFS" != "msdos" -a "$USBFS" != "ext2" -a "$USBFS" != "ext3" ]; then
	echo "USB filesystem must be vfat or ext[23]"
	exitclean
    fi

    USBLABEL=$(/lib/udev/vol_id -u $dev)
    if [ -n "$USBLABEL" ]; then 
	USBLABEL="UUID=$USBLABEL" ; 
    else
	USBLABEL=$(/lib/udev/vol_id -l $dev)
	if [ -n "$USBLABEL" ]; then 
	    USBLABEL="LABEL=$USBLABEL" 
	else
	    echo "Need to have a filesystem label or UUID for your USB device"
	    if [ "$USBFS" = "vfat" -o "$USBFS" = "msdos" ]; then
		echo "Label can be set with /sbin/dosfslabel"
	    elif [ "$USBFS" = "ext2" -o "$USBFS" = "ext3" ]; then
		echo "Label can be set with /sbin/e2label"
	    fi
	    exitclean
	fi
    fi
}

checkSyslinuxVersion() {
    if [ ! -x /usr/bin/syslinux ]; then
	echo "You need to have syslinux installed to run this script"
	exit 1
    fi
    if ! syslinux 2>&1 | grep -qe -d; then
	SYSLINUXPATH=""
    else
	SYSLINUXPATH="syslinux"
    fi
}

if [ $(id -u) != 0 ]; then 
    echo "You need to be root to run this script"
    exit 1
fi

while [ $# -gt 2 ]; do
    case $1 in
	--noverify)
	    noverify=1
	    ;;
	--reset-mbr|--resetmbr)
	    resetmbr=1
	    ;;
	*)
	    usage
	    ;;
    esac
    shift
done

ISO=$1
USBDEV=$2

if [ ! -e $ISO ]; then
    usage
fi

if [ ! -b $USBDEV ]; then
    usage
fi

if [ -z "$noverify" ]; then
    # verify the image
    echo "Verifying image..."
    checkisomd5 --verbose $ISO
    if [ $? -ne 0 ]; then
	echo "Are you SURE you want to continue?"
	echo "Press Enter to continue or ctrl-c to abort"
	read
    fi
fi

# do some basic sanity checks.  
checkSyslinuxVersion 
checkFilesystem $USBDEV
checkPartActive $USBDEV
checkMBR $USBDEV
[ -n $resetmbr ] && resetMBR $USBDEV

# FIXME: would be better if we had better mountpoints
CDMNT=$(mktemp -d /media/cdtmp.XXXXXX)
mount -o loop $ISO $CDMNT || exitclean
USBMNT=$(mktemp -d /media/usbdev.XXXXXX)
mount $USBDEV $USBMNT || exitclean

trap exitclean SIGINT SIGTERM

if [ -d $USBMNT/LiveOS ]; then
    echo "Already set up as live image.  Deleting old in fifteen seconds..."
    sleep 15

    rm -rf $USBMNT/LiveOS
fi

echo "Copying live image to USB stick"
if [ ! -d $USBMNT/$SYSLINUXPATH ]; then mkdir $USBMNT/$SYSLINUXPATH ; fi
if [ ! -d $USBMNT/LiveOS ]; then mkdir $USBMNT/LiveOS ; fi
# cases without /LiveOS and ext3fs are legacy detection, remove for F10
if [ -f $CDMNT/LiveOS/squashfs.img ]; then
    cp $CDMNT/LiveOS/squashfs.img $USBMNT/LiveOS/squashfs.img || exitclean
elif [ -f $CDMNT/squashfs.img ]; then
    cp $CDMNT/squashfs.img $USBMNT/LiveOS/squashfs.img || exitclean 
elif [ -f $CDMNT/LiveOS/ext3fs.img ]; then
    cp $CDMNT/LiveOS/ext3fs.img $USBMNT/LiveOS/ext3fs.img || exitclean
elif [ -f $CDMNT/LiveOS/ext3.img ]; then
    cp $CDMNT/LiveOS/ext3.img $USBMNT/LiveOS/ext3.img || exitclean
elif [ -f $CDMNT/ext3fs.img ]; then
    cp $CDMNT/ext3fs.img $USBMNT/LiveOS/ext3fs.img || exitclean 
fi
<<<<<<< HEAD
if [ -f $CDMNT/osmin.img ]; then
    cp $CDMNT/osmin.img $USBMNT/LiveOS/osmin.squashfs.img || exitclean
=======
if [ -f $CDMNT/LiveOS/osmin.gz ]; then
    cp $CDMNT/LiveOS/osmin.gz $USBMNT/LiveOS/osmin.gz || exitclean
>>>>>>> a6b07cc6
fi

cp $CDMNT/isolinux/* $USBMNT/$SYSLINUXPATH

echo "Updating boot config file"
# adjust label and fstype
sed -i -e "s/CDLABEL=[^ ]*/$USBLABEL/" -e "s/rootfstype=[^ ]*/rootfstype=$USBFS/" $USBMNT/$SYSLINUXPATH/isolinux.cfg

echo "Installing boot loader"
if [ "$USBFS" = "vfat" -o "$USBFS" = "msdos" ]; then
    # syslinux expects the config to be named syslinux.cfg 
    # and has to run with the file system unmounted
    mv $USBMNT/$SYSLINUXPATH/isolinux.cfg $USBMNT/$SYSLINUXPATH/syslinux.cfg
    cleanup
    if [ -n "$SYSLINUXPATH" ]; then
	syslinux -d $SYSLINUXPATH $USBDEV
    else
	syslinux $USBDEV
    fi
elif [ "$USBFS" = "ext2" -o "$USBFS" = "ext3" ]; then
    # extlinux expects the config to be named extlinux.conf
    # and has to be run with the file system mounted
    mv $USBMNT/$SYSLINUXPATH/isolinux.cfg $USBMNT/$SYSLINUXPATH/extlinux.conf
    extlinux -i $USBMNT/syslinux
    cleanup
fi

echo "USB stick set up as live image!"<|MERGE_RESOLUTION|>--- conflicted
+++ resolved
@@ -215,13 +215,8 @@
 elif [ -f $CDMNT/ext3fs.img ]; then
     cp $CDMNT/ext3fs.img $USBMNT/LiveOS/ext3fs.img || exitclean 
 fi
-<<<<<<< HEAD
 if [ -f $CDMNT/osmin.img ]; then
-    cp $CDMNT/osmin.img $USBMNT/LiveOS/osmin.squashfs.img || exitclean
-=======
-if [ -f $CDMNT/LiveOS/osmin.gz ]; then
-    cp $CDMNT/LiveOS/osmin.gz $USBMNT/LiveOS/osmin.gz || exitclean
->>>>>>> a6b07cc6
+    cp $CDMNT/osmin.img $USBMNT/LiveOS/osmin.img || exitclean
 fi
 
 cp $CDMNT/isolinux/* $USBMNT/$SYSLINUXPATH
