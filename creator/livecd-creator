#!/usr/bin/python -tt
#
# livecd-creator : Creates Live CD based for Fedora.
#
# This program is free software; you can redistribute it and/or modify
# it under the terms of the GNU General Public License as published by
# the Free Software Foundation; version 2 of the License.
#
# This program is distributed in the hope that it will be useful,
# but WITHOUT ANY WARRANTY; without even the implied warranty of
# MERCHANTABILITY or FITNESS FOR A PARTICULAR PURPOSE.  See the
# GNU Library General Public License for more details.
#
# You should have received a copy of the GNU General Public License
# along with this program; if not, write to the Free Software
# Foundation, Inc., 59 Temple Place - Suite 330, Boston, MA 02111-1307, USA.

import getopt
import os
import os.path
import sys
import tempfile
import time
import subprocess
import shutil

from pykickstart.parser import *
from pykickstart.version import *

class BindChrootMount:
    """Represents a bind mount of a directory into a chroot."""
    def __init__(self, src, chroot, dest = None):
        self.src = src
        self.root = chroot
        if dest:
            self.dest = dest
        else:
            self.dest = src

        self.mounted = False

    def mount(self):
        if not self.mounted:
            if not os.path.exists("%s/%s" %(self.root, self.dest)):
                os.makedirs("%s/%s" %(self.root, self.dest))
            rc = subprocess.call(["/bin/mount", "--bind", self.src,
                                  "%s/%s" %(self.root, self.dest)])
            if rc == 0:
                self.mounted = True
        return self.mounted

    def umount(self):
        if self.mounted:
            rc = subprocess.call(["/bin/umount",
                                  "%s/%s" %(self.root, self.dest)])
            self.mounted = False
        

class LoopbackMount:
    def __init__(self, lofile, mountdir, fstype = None):
        self.lofile = lofile
        self.mountdir = mountdir
        self.fstype = fstype

        self.mounted = False
        self.losetup = False
        self.loopdev = None

    def cleanup(self, rmdir = True):
        self.umount()
        self.lounsetup()
        if rmdir:
            try:
                os.rmdir(self.mountdir)
            except OSError, e:
                pass

    def umount(self):
        if self.mounted:
            rc = subprocess.call(["/bin/umount", self.mountdir])
            self.mounted = False

    def lounsetup(self):
        if self.losetup and self.loopdev:
            rc = subprocess.call(["/sbin/losetup", "-d", self.loopdev])
            self.losetup = False
            self.loopdev = None

    def setup(self):
        if not os.path.exists(self.mountdir):
            os.makedirs(self.mountdir)
        if self.loopsetup():
            if self.mount():
                return True
        return False

    def loopsetup(self):
        if self.losetup:
            return self.losetup
        rc = subprocess.call(["/sbin/losetup", "-f", self.lofile])
        if rc != 0:
            return self.losetup

        # succeeded; figure out which loopdevice we're using
        buf = subprocess.Popen(["/sbin/losetup", "-a"],
                               stdout=subprocess.PIPE).communicate()[0]
        for line in buf.split("\n"):
            # loopdev: fdinfo (filename)
            fields = line.split()
            if len(fields) != 3:
                continue
            if fields[2] == "(%s)" %(self.lofile,):
                self.loopdev = fields[0][:-1]
                break

        if self.loopdev:
            self.losetup = True
        return self.losetup

    def mount(self):
        if self.mounted or not self.loopdev:
            return self.mounted
        args = [ "/bin/mount", self.loopdev, self.mountdir ]
        if self.fstype:
            args.extend(["-t", self.fstype])
        rc = subprocess.call(args)
        if rc == 0:
            self.mounted = True
        return self.mounted

class SparseExt3LoopbackMount(LoopbackMount):
    def __init__(self, lofile, mountdir, size, fslabel = None):
        LoopbackMount.__init__(self, lofile, mountdir, fstype = "ext3")
        self.size = size
        self.fslabel = fslabel
        if not self.fslabel:
            self.fslabel = "livecd-" + time.strftime("%Y%m%d-%H%M")

    def _createSparseFile(self):
        dir = os.path.dirname(self.lofile)
        if not dir:
            os.makedirs(dir)

        # create the sparse file
        fd = os.open(self.lofile, os.O_WRONLY | os.O_CREAT)
        off = long(self.size * 1024L * 1024L)
        os.lseek(fd, off, 0)
        os.write(fd, '\x00')
        os.close(fd)

    def _formatFilesystem(self):
        rc = subprocess.call(["/sbin/mkfs.ext3", "-F", "-L", self.fslabel,
                              "-m", "1", self.lofile])
        if rc != 0:
            raise OSError, "Error creating filesystem: %d" %(rc,)
        rc = subprocess.call(["/sbin/tune2fs", "-c0", "-i0", "-Odir_index",
                              "-ouser_xattr,acl", self.lofile])

    def setup(self):
        self._createSparseFile()
        self._formatFilesystem()
        return LoopbackMount.setup(self)

def touch(fn):
    f = open(fn, "w+")
    f.close()

def get_kernel_version(root):
    # FIXME: this doesn't handle multiple kernels being installed
    kdir = os.listdir("%s/install_root/lib/modules" %(root,))
    kver = os.path.basename(kdir[0])
    return kver

class InstallationTarget:
    def base_on_iso(self, base_on):
        """helper function to extract ext3 file system from a live CD ISO"""

        isoloop = LoopbackMount(base_on, "%s/base_on_iso" %(self.build_dir,))
        if not isoloop.setup():
            isoloop.cleanup()
            return False

        squashloop = LoopbackMount("%s/squashfs.img" %(isoloop.mountdir,),
                                   "%s/base_on_squashfs" %(self.build_dir,),
                                   "squashfs")
        if not squashloop.setup():
            squashloop.cleanup()
            isoloop.cleanup()
            return False

        # copy the ext3 fs out
        try:
            shutil.copyfile("%s/base_on_squashfs/os.img" %(self.build_dir,),
                            "%s/data/os.img" %(self.build_dir,))
        except Exception, e:
            print "Cannot copy os.img from squashfs from ISO to base on: %s" %(e,)
            squashloop.cleanup()
            isoloop.cleanup()
            return False

        # unmount and tear down the mount points and loop devices used
        squashloop.cleanup()
        isoloop.cleanup()
        return True


    def setup(self, image_size, fs_label, base_on):
        """setup target ext3 file system in preparation for an install"""

        # global variables needed
        self.fs_label = fs_label
        self.instloop = None
        self.bindmounts = []

        # setup temporary build dirs
        self.build_dir = "/var/tmp/livecd-creator/build-" + os.path.basename(tempfile.mktemp())
        try:
            os.makedirs(self.build_dir)
        except OSError:
            print "Cannot create build directory at %s"
            return False

        try:
            os.mkdir(self.build_dir + "/out")
            os.mkdir(self.build_dir + "/out/isolinux")
            os.mkdir(self.build_dir + "/out/sysroot")
            os.mkdir(self.build_dir + "/data")
            os.mkdir(self.build_dir + "/data/sysroot")
            os.mkdir(self.build_dir + "/install_root")
            os.mkdir(self.build_dir + "/yum-cache")
        except OSError:
            print "Cannot create directory"
            self.teardown()
            return False

        if base_on:
            # get backing ext3 image if we're based this build on an existing live CD ISO
            if not self.base_on_iso(base_on):
                self.teardown()
                return False
            self.instloop = LoopbackMount("%s/data/os.img" %(self.build_dir,),
                                          "%s/install_root" %(self.build_dir,))
        else:
            self.instloop = SparseExt3LoopbackMount("%s/data/os.img"
                                                    %(self.build_dir,),
                                                    "%s/install_root"
                                                    %(self.build_dir,),
                                                    image_size)
            

        if not self.instloop.setup():
            self.teardown()
            return False

        if not base_on:
            # create a few directories needed if it's a new image
            try:
                os.mkdir(self.build_dir + "/install_root/etc")
                os.mkdir(self.build_dir + "/install_root/boot")
                os.mkdir(self.build_dir + "/install_root/var")
                os.mkdir(self.build_dir + "/install_root/var/log")
                os.mkdir(self.build_dir + "/install_root/var/cache")
                os.mkdir(self.build_dir + "/install_root/var/cache/yum")
            except OSError:
                print "Cannot create directory"
                self.teardown()
                return False

        # bind mount system directories into install_root/
        for f in ["/sys", "/proc", "/dev", "/dev/pts", "/selinux"]:
            b = BindChrootMount(f, "%s/install_root" %(self.build_dir,))
            if b.mount():
                self.bindmounts.append(b)
            else:
                print "Cannot mount special file system %s"%f
                self.teardown()
                return False

        # make sure /etc/mtab is current inside install_root
        try:
            os.symlink("../proc/mounts", self.build_dir + "/install_root/etc/mtab")
        except OSError:
            print "Cannot create symlink %s/etc/mtab -> ../proc/mounts"%(self.build_dir)
            self.teardown()
            return False

        # write an /etc/fstab file
        fstab = open(self.build_dir + "/install_root/etc/fstab", "w")
        fstab.write("/dev/mapper/livecd-rw   /                       ext3    defaults,noatime 0 0\n")
        fstab.write("devpts                  /dev/pts                devpts  gid=5,mode=620  0 0\n")
        fstab.write("tmpfs                   /dev/shm                tmpfs   defaults        0 0\n")
        fstab.write("proc                    /proc                   proc    defaults        0 0\n")
        fstab.write("sysfs                   /sys                    sysfs   defaults        0 0\n")
        fstab.close()

        b = BindChrootMount("%s/yum-cache" %(self.build_dir,),
                            "%s/install_root" %(self.build_dir,),
                            "/var/cache/yum")
        if b.mount():
            self.bindmounts.append(b)
        else:
            print "Cannot bind mount /var/cache/yum"
            self.teardown()
            return False

        # setup yum.conf (this file live _outside_ the intall root)
        yumconf = open(self.build_dir + "/yum.conf", "w")
        yumconf.write("[main]\n")
        yumconf.write("cachedir=/var/cache/yum\n")
        yumconf.write("debuglevel=1\n")
        yumconf.write("logfile=/var/log/yum.log\n")
        yumconf.write("pkgpolicy=newest\n")
        yumconf.write("distroverpkg=redhat-release\n")
        yumconf.write("tolerant=1\n")
        yumconf.write("exactarch=1\n")
        yumconf.write("retries=20\n")
        yumconf.write("obsoletes=1\n")
        yumconf.write("gpgcheck=0\n")
        yumconf.write("\n")
        yumconf.close()

        self.repo_num = 0
        return True


    def unmount(self):
        """detaches system bind mounts and install_root for the file system and tears down loop devices used"""
        
        try:
            os.unlink(self.build_dir + "/install_root/etc/mtab")
        except OSError:
            pass

        # TODO: need to handle when unmount fails because of lingering
        # processes that has open files
        if self.instloop:
            self.bindmounts.reverse()
            for b in self.bindmounts:
                b.umount()
            self.instloop.cleanup()
            try:
                os.unlink(self.build_dir + "/yum.conf")
            except OSError:
                pass
            shutil.rmtree("%s/yum-cache" %(self.build_dir,), ignore_errors=True)

            self.instloop = None

    def teardown(self):
        """releases all resources and removes all temporary files"""

        # ensure we've detached the install_root
        self.unmount()

        # this removes all data used in the temporary build directory
        try:
            os.unlink(self.build_dir + "/data/os.img")
            os.rmdir(self.build_dir + "/data")
        except OSError:
            pass
        shutil.rmtree("%s/out" %(self.build_dir,), ignore_errors=True)
        if "/var/tmp/livecd-creator/build-" in self.build_dir:
            shutil.rmtree(self.build_dir, ignore_errors=True)

    def addRepository(self, name, url):
        """adds a yum repository to temporary yum.conf file used"""

        yumconf = open(self.build_dir + "/yum.conf", "a")
        yumconf.write("[lcdr_%s]\n"%name)
        yumconf.write("name=Live CD creator repo for '%s'\n"%name)
        yumconf.write("baseurl=%s\n"%url)
        yumconf.write("enabled=1\n")
        yumconf.write("gpgcheck=0\n")
        yumconf.write("\n")
        yumconf.close()

    def run_in_root(self):
        os.chroot("%s/install_root" %(self.build_dir,))

    def installPackages(self, packageList, excludePackageList, groupList = []):
        """install packages into target file system"""
        packages = ""
        for p in packageList:
            packages += " %s"%p

        touch("%s/install_root/var/log/yum.log" %(self.build_dir,))
        if os.system("/usr/bin/yum -y -c %s/yum.conf --disablerepo=* --enablerepo=lcdr_* --installroot=%s/install_root install %s"%(self.build_dir, self.build_dir, packages)) != 0:
            print "Error installing packages"
            return False

        groups = ""
        for g in groupList:
            groups += " %s" %g
        if len(groups) > 0:
            if os.system("/usr/bin/yum -y -c %s/yum.conf --disablerepo=* --enablerepo=lcdr_* --installroot=%s/install_root groupinstall %s"%(self.build_dir, self.build_dir, groups)) != 0:
                print "Error installing groups"
                return False

        return True

    def configureSystem(self, ksparser):
        instroot = "%s/install_root" %(self.build_dir,)
        
        # FIXME: this is a bit ugly, but with the current pykickstart
        # API, we don't really have a lot of choice.  it'd be nice to
        # be able to do something different, but so it goes

        # set up the language
        lang = ksparser.handler.lang.lang or "en_US.UTF-8"
        f = open("%s/etc/sysconfig/i18n" %(instroot,), "w+")
        f.write("LANG=\"%s\"\n" %(lang,))
        f.close()

        # next, the keyboard
        # FIXME: should this impact the X keyboard config too???
        # or do we want to make X be able to do this mapping
        import rhpl.keyboard
        k = rhpl.keyboard.Keyboard()
        if ksparser.handler.keyboard.keyboard:
            k.set(ksparser.handler.keyboard.keyboard)
        k.write(instroot)

        # next up is timezone
        tz = ksparser.handler.timezone.timezone or "America/New_York"
        utc = ksparser.handler.timezone.isUtc
        f = open("%s/etc/sysconfig/clock" %(instroot,), "w+")
        f.write("ZONE=\"%s\"\n" %(tz,))
        f.write("UTC=%s\n" %(utc,))
        f.close()

        # FIXME: we should handle network bits better
        f = open("%s/etc/sysconfig/network" %(instroot,), "w+")
        f.write("NETWORKING=yes\n")
        f.write("HOSTNAME=localhost.localdomain\n")
        f.close()
        f = open("/%s/etc/hosts" %(instroot,), "w+")
        f.write("127.0.0.1\t\tlocalhost.localdomain  localhost\n")
        f.write("::1\t\tlocalhost6.localdomain6 localhost6\n")        
        f.close()

        # do any authconfig bits
        auth = ksparser.handler.authconfig.authconfig or "--useshadow --enablemd5"
        if os.path.exists("%s/usr/sbin/authconfig" %(instroot,)):
            args = ["/usr/sbin/authconfig", "--update", "--nostart"]
            args.extend(auth.split())
            subprocess.call(args, preexec_fn=self.run_in_root)

        # firewall.  FIXME: should handle the rest of the options
        if ksparser.handler.firewall.enabled and os.path.exists("%s/usr/sbin/lokkit" %(instroot,)):
            subprocess.call(["/usr/sbin/lokkit", "-f", "--quiet",
                             "--nostart", "--enabled"],
                            preexec_fn=self.run_in_root)

        # selinux
        if os.path.exists("%s/usr/sbin/lokkit" %(instroot,)):
            args = ["/usr/sbin/lokkit", "-f", "--quiet", "--nostart"]
            if ksparser.handler.selinux.selinux:
                args.append("--selinux=enforcing")
            else:
                args.append("--selinux=disabled")
            subprocess.call(args, preexec_fn=self.run_in_root)

        # FIXME: we should allow the setting of the root pass
        subprocess.call(["passwd", "-d", "root"], preexec_fn=self.run_in_root)

        # enable/disable services appropriately
        for s in ksparser.handler.services.enabled:
            subprocess.call(["/sbin/chkconfig", s, "--level", "345", "on"],
                            preexec_fn=self.run_in_root)
        for s in ksparser.handler.services.disabled:
            subprocess.call(["/sbin/chkconfig", s, "--level", "345", "off"],
                            preexec_fn=self.run_in_root)

        # x by default?
        if ksparser.handler.xconfig.startX:
            f = open("%s/etc/inittab" %(instroot,), "rw+")
            buf = f.read()
            buf = buf.replace("id:3:initdefault", "id:5:initdefault")
            f.seek(0)
            f.write(buf)
            f.close()

        # and now, for arbitrary %post scripts
        for s in filter(lambda s: s.type == KS_SCRIPT_POST,
                        ksparser.handler.scripts):
            # we can only safely run scripts in the chroot
            if not s.inChroot:
                print >> sys.stderr, "Not running script outside of chroot"
                continue

            (fd, path) = tempfile.mkstemp("", "ks-script-", "%s/tmp" %(instroot,))
            os.write(fd, s.script)
            os.close(fd)
            os.chmod(path, 0700)

            subprocess.call([s.interp, "/tmp/%s" %(os.path.basename(path),)],
                            preexec_fn = self.run_in_root)
            

    def createInitramfs(self):
        # Create initramfs
        shutil.copy("/usr/lib/livecd-creator/mayflower",
                        "%s/install_root/sbin/mayflower" %(self.build_dir,))
        shutil.copy("/usr/lib/livecd-creator/run-init",
                        "%s/install_root/sbin/run-init" %(self.build_dir,))
        # modules needed for booting (this is butt ugly and we need to retrieve this from elsewhere, e.g. the kernel)
        mayflowerconf = open(self.build_dir + "/install_root/etc/mayflower.conf", "w")
        mayflowerconf.write('MODULES+="cdrom ide-cd ahci loop dm_snapshot squashfs ext3 ehci_hcd uhci_hcd ohci_hcd usb_storage sd_mod sr_mod usbhid ata_piix "\n')
        mayflowerconf.write('MODULES+="sata_mv sata_qstor sata_sis sata_uli "\n')
        mayflowerconf.write('MODULES+="sata_nv sata_sil24 sata_svw sata_via "\n')
        mayflowerconf.write('MODULES+="sata_promise sata_sil sata_sx4 sata_vsc "\n')
        mayflowerconf.write('MODULES+="ata_generic pata_ali pata_amd pata_artop pata_atiixp pata_cmd64x pata_cs5520 pata_cs5530 pata_cs5535 pata_cypress pata_efar pata_hpt366 pata_hpt37x pata_hpt3x2n pata_hpt3x3 pata_isapnp pata_it821x pata_jmicron pata_marvell pata_mpiix pata_netcell pata_ns87410 pata_oldpiix pata_optidma pata_opti pata_pcmcia pata_pdc2027x pata_pdc202xx_old pata_qdi pata_serverworks pata_sil680 pata_sis pata_sl82c105 pata_triflex pata_via pdc_adma "\n')        
        mayflowerconf.close()

        subprocess.call(["/sbin/mayflower", "-f", "/boot/livecd-initramfs.img",
                         get_kernel_version(self.build_dir)],
                        preexec_fn=self.run_in_root)
        for f in ("/sbin/mayflower", "/sbin/run-init", "/etc/mayflower.conf"):
            os.unlink("%s/install_root/%s" %(self.build_dir, f))

    def relabelSystem(self):
        # finally relabel all files
<<<<<<< HEAD
        subprocess.call(["/sbin/fixfiles", "restore"], preexec_fn=self.run_in_root)
=======
        subprocess.call(["/sbin/fixfiles", "restore", "/"], preexec_fn=run_in_root)
>>>>>>> c52e6701
        return True

    def configureBootloader(self):
        """configure the boot loader"""
        
        # set up boot loader
        #
        # TODO:
        #  - fix for archs not using grub
        #  - fix for non-i386
        #  - error handling
        #
        shutil.copyfile("%s/install_root/boot/vmlinuz-%s"
                        %(self.build_dir, get_kernel_version(self.build_dir,)),
                        "%s/out/isolinux/vmlinuz" %(self.build_dir,))

        shutil.copyfile("%s/install_root/boot/livecd-initramfs.img"
                        %(self.build_dir,),
                        "%s/out/isolinux/initrd.img" %(self.build_dir,))
        os.unlink("%s/install_root/boot/livecd-initramfs.img"
                  %(self.build_dir,))

        shutil.copy("%s/install_root/usr/lib/syslinux/isolinux.bin" %(self.build_dir,),
                    "%s/out/isolinux/isolinux.bin" %(self.build_dir,))
        shutil.copy("%s/install_root/usr/lib/syslinux/vesamenu.c32" %(self.build_dir,),
                    "%s/out/isolinux/vesamenu.c32" %(self.build_dir,))
        shutil.copy("%s/install_root/usr/lib/anaconda-runtime/syslinux-vesa-splash.jpg" %(self.build_dir,),
                    "%s/out/isolinux/splash.jpg" %(self.build_dir,))

        cfg = """
default vesamenu.c32
timeout 600

menu background splash.jpg
menu title Welcome to Fedora!
menu color border 0 #ffffffff #00000000
menu color sel 0 #ffffffff #ff000000
menu color title 0 #ffffffff #00000000
menu color tabmsg 0 #ffffffff #00000000
menu color unsel 0 #ffffffff #00000000
menu color hotsel 0 #ff000000 #ffffffff
menu color hotkey 0 #ffffffff #ff000000

label linux
  menu label %(label)s
  kernel vmlinuz
  append initrd=initrd.img  ro quiet root=CDLABEL=%(label)s rootfstype=iso9660 livecd

label runfromram
  menu label %(label)s from RAM
  kernel vmlinuz
  append initrd=initrd.img ro quiet root=CDLABEL=%(label)s rootfstype=iso9660 livecd livecd_ram
""" %{"label": self.fs_label}

        cfgf = open("%s/out/isolinux/isolinux.cfg" %(self.build_dir,), "w")
        cfgf.write(cfg)
        cfgf.close()
        
        # TODO: enable external entitity to partipate in adding boot entries

    def createIso(self, filename):
        """write out the live CD ISO"""
        subprocess.call(["/usr/bin/mkisofs", "-o", "%s.iso" %(filename,),
                         "-b", "isolinux/isolinux.bin",
                         "-c", "isolinux/boot.cat",
                         "-no-emul-boot", "-boot-load-size", "4",
                         "-boot-info-table", "-J", "-r", "-hide-rr-moved",
                         "-V", "%s" %(filename,), "%s/out" %(self.build_dir)])

    def createSquashFS(self):
        """create compressed squashfs file system"""
        # FIXME: mksquashfs segfaults if PWD isn't set in the environment
        subprocess.call(["/sbin/mksquashfs", "os.img", "sysroot",
                         "../out/squashfs.img"],
                        cwd="%s/data" %(self.build_dir,),
                        env={"PWD": "%s/data" %(self.build_dir,)})

def usage():
    print "usage: livecd-creator [--help] "
    print "                      [--repo=<name1>,<url1> ...] [--repo=<name2>,<url2>]"
    print "                      --package=<p1> [--package=<p2> ...]"
    print "                      [--exclude-package=<e1>] --exclude-package=<e2> ...]"
    print "                      [--base-on=<path-to-iso-file>]"
    print "                      [--fslabel=<label>]"
    print ""
    print " --help             : Print usage and exit"
    print " --repo             : Path to yum repository"
    print " --package          : Include this package"
    print " --exclude-package  : Exclude this package"
    print " --base-on          : Add packages to an existing live CD iso9660 image"
    print " --fslabel          : File system label (default: livecd-YYYYMMDD-HHMI)"
    print ""

def main():

    repos = []
    packages = []
    groups = []
    epackages = []
    fs_label = "livecd-" + time.strftime("%Y%m%d-%H%M")
    base_on = None
    kscfg = None

    try:
        opts, args = getopt.getopt(sys.argv[1:], "hr:b:p:e:f:c:",
                                   ["help", "repo=", "base-on=", "package=", "exclude-package=", "fslabel=", "config="])
    except getopt.GetoptError:
        usage()
        sys.exit(2)
    output = None
    verbose = False
    for o, a in opts:
        if o in ("-h", "--help"):
            usage()
            sys.exit(0)
        if o in ("-c", "--config"):
            kscfg = a
            continue
        if o in ("-r", "--repo"):
            (name, url) = a.split(",")
            for (n, u) in repos:
                if n == name:
                    print "Repo name '%s' is already in use"%n
                    sys.exit(2)
            repos.append((name, url))
            continue
        if o in ("-p", "--package"):
            if a.startswith("@"):
                groups.append(a[1:])
            else:
                packages.append(a)
            continue
        if o in ("-e", "--exclude-package"):
            epackages.append(a)
            continue
        if o in ("-f", "--fslabel"):
            fs_label = a
            continue
        if o in ("-b", "--base-on"):
            base_on = a
            continue
        print "Unknown option %s"%o
        sys.exit(2)

    ksparser = KickstartParser(makeVersion())
    if not kscfg:
        if len(packages) == 0:
            print "No packages specified."
            print ""
            usage()
            sys.exit(1)

        if len(repos) == 0:
            print "No repositories specified."
            print ""
            usage()
            sys.exit(1)
    else:
        ksparser.readKickstart(kscfg)

        for repo in ksparser.handler.repo.repoList:
            repos.append( (repo.name, repo.baseurl) )

        packages.extend(ksparser.handler.packages.packageList)
        groups.extend(map(lambda g: g.name,
                          ksparser.handler.packages.groupList))
        epackages.extend(ksparser.handler.packages.excludedList)

    target = InstallationTarget()

    if not target.setup(3*1024, fs_label, base_on):
        print "Cannot setup installation target. Aborting."
        sys.exit(1)

    try:
        for (n, u) in repos:
            target.addRepository(n, u)

        if not target.installPackages(packages, epackages, groups):
            target.teardown()
            sys.exit(1)
        target.configureSystem(ksparser)
        target.createInitramfs()
        if ksparser.handler.selinux.selinux:
            target.relabelSystem()
        target.configureBootloader()
    except:
        target.teardown()
        print "Error during installation..."
        sys.exit(1)

    #os.system("/bin/bash")

    target.unmount()
    target.createSquashFS()
    target.createIso(fs_label)
    target.teardown()

if __name__ == "__main__":
    main()<|MERGE_RESOLUTION|>--- conflicted
+++ resolved
@@ -520,11 +520,8 @@
 
     def relabelSystem(self):
         # finally relabel all files
-<<<<<<< HEAD
-        subprocess.call(["/sbin/fixfiles", "restore"], preexec_fn=self.run_in_root)
-=======
-        subprocess.call(["/sbin/fixfiles", "restore", "/"], preexec_fn=run_in_root)
->>>>>>> c52e6701
+        subprocess.call(["/sbin/fixfiles", "restore", "/"],
+                        preexec_fn=self.run_in_root)
         return True
 
     def configureBootloader(self):
