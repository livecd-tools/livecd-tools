#!/bin/bash

# mayflower - flexible mkinitrd replacement
#
# Copyright 2006 David Zeuthen <davidz@redhat.com>
#
# Licensed under the GPLv2. See the file COPYING for details. 
# Inspired by similar programs from a bunch of other distributions.
#

usage() {
    echo "$0 [--help] <out-initrd-image> <kernel-version>"
    echo
    echo "example: $0 /boot/myinitramfs.img \`uname -r\`"
}

opt_allow_overwrite=0
opt_verbose=0
INITRAMFS_TARGET=""
KERNEL=""
while [ $# -gt 0 ] ; do
    case $1 in
        --help)
            usage
            exit 0
            ;;
        -f)
            opt_allow_overwrite=1
            ;;
        --allow-missing)
	    echo "Ignore option $1 for /sbin/mkinitrd compatibility"
	    ;;
        -v|--verbose)
            opt_verbose=1
            ;;
        *)
            if [ -z "$INITRAMFS_TARGET" ] ; then
                INITRAMFS_TARGET=$1
            elif [ -z "$KERNEL" ] ; then
                KERNEL=$1
            else
                echo "Unknown option or parameter \"$1\""
                echo
                usage
                exit 1
            fi
            ;;
        *)
            ;;
    esac

    shift
done

if [ -z "$INITRAMFS_TARGET" -o -z "$KERNEL" ] ; then
    usage
    exit 1
fi

if [  "$opt_allow_overwrite" == "0" ] ; then
    if [ -e $INITRAMFS_TARGET ] ; then
	echo "Image $INITRAMFS_TARGET already exists. Use -f to overwrite"
	exit 1
    fi
fi

echo "Building an initramfs at $INITRAMFS_TARGET for kernel $KERNEL"

TEMPDIR=`mktemp -d` || exit 1
pushd $TEMPDIR > /dev/null
mkdir initramfs_dir
cd initramfs_dir

# Make directory structure 
mkdir bin sbin dev sys proc lib lib/udev sysroot etc etc/udev etc/udev/rules.d

cp /sbin/losetup sbin
cp /sbin/blockdev sbin
cp /sbin/dmsetup sbin
cp /bin/dd bin

# we explicitly load these, so should be sure they're present
MODULES="loop dm_snapshot "

if [ -e /etc/mayflower.conf ] ; then
    source /etc/mayflower.conf
fi

# TODO: right now we only recognize MODULES... add support for more
# options such as 'include all modules neccessary to mount the mount
# point /mnt/temp_os_install' etc.

MODULES+=" "

if [ "$opt_verbose" == "1" ] ; then
    echo "Kernel modules requested: $MODULES"
    echo
fi
rm -f modules

for m in $MODULES ; do
    char=$(echo $m | cut -c1)
    if [ $char = '=' ]; then
	NAME=$(echo $m | cut -c2-)
	if [ "$NAME" = "ata" ]; then
	    if [ -f /lib/modules/$KERNEL/modules.libata ]; then
		MODS="$MODS $(cat /lib/modules/$KERNEL/modules.libata |sed -e 's/.ko//')"
	    else
		MODS="$MODS $(cat /lib/modules/$KERNEL/modules.block |egrep '(ata|ahci)' |sed -e 's/.ko//')"
	    fi
	else
	    MODS="$MODS $(cat /lib/modules/$KERNEL/modules.$NAME |sed -e 's/.ko//')"
	fi
    else
	MODS="$MODS $m"
    fi
done

for m in $MODS ; do
    /sbin/modprobe --set-version $KERNEL --show-depends $m >> modules 2>/dev/null
done

cat modules | awk '{ print $2 }' | sort -u > modules2
rm -f modules
MODULES_FILES=`cat modules2`
rm -f modules2

mkdir -p lib/modules/$KERNEL/

# Copy kernel modules over
for f in $MODULES_FILES ; do
    if [ "$opt_verbose" == "1" ] ; then
	echo "Copying kernel module $f"
    fi
    cp $f lib/modules/$KERNEL/
done

# Build module deps file so we can use modprobe
if [ "$opt_verbose" == "1" ] ; then
    /sbin/depmod -b `pwd` -v $KERNEL
else
    /sbin/depmod -b `pwd` -v $KERNEL > /dev/null
fi

# Copy /etc/fstab over
cp /etc/fstab etc

# Copy modprobe.conf and friends over
if [ -e /etc/modprobe.conf ] ; then
    cp /etc/modprobe.conf etc
fi
cp -R /etc/modprobe.d etc

# Copy binaries over
cp /bin/echo bin
cp /bin/sleep bin
cp /bin/bash bin
cp /bin/mount bin
cp /bin/umount bin
[ -x /usr/sbin/eject ] && cp /usr/sbin/eject sbin
cp /bin/ls bin
cp /bin/mknod bin
cp /bin/mkdir bin
cp /bin/chmod bin
cp /bin/ln bin
cp /bin/cat bin
cp /usr/bin/kill bin
cp /bin/rm bin

cp /sbin/udevsettle sbin
cp /sbin/udevtrigger sbin
cp /sbin/udevd sbin
cp /sbin/insmod sbin
cp /sbin/modprobe sbin
cp /sbin/pidof sbin
cp /sbin/killall5 sbin
cp /sbin/nash sbin

cp /lib/udev/vol_id lib/udev

# symlink niceties
ln -s bash bin/sh

# Not really required but nice
[ -x /usr/bin/tree ] && cp /usr/bin/tree bin
[ -x /usr/bin/less ] && cp /usr/bin/less bin
cp /bin/env bin
cp /bin/grep bin
cp /bin/dmesg bin
cp /sbin/lsmod sbin

# if we have the iso checker, we want it
[ -x /usr/lib/anaconda-runtime/checkisomd5 ] && cp /usr/lib/anaconda-runtime/checkisomd5 bin
[ -x /usr/bin/checkisomd5 ] && cp /usr/bin/checkisomd5 bin

# Copy all required shared libs
for i in bin/* sbin/* lib/udev/*; do 
    ldd $i | sed 's|.*=>||g' | awk '/\// { print $1 }' | while read lib ; do
        if [ "$opt_verbose" == "1" ] ; then
	    echo "Copying DSO $l"
        fi
        cp --parents $lib .
    done
done

cat > sbin/run-init <<EOF
#!/sbin/nash
setuproot
switchroot
EOF
chmod 755 sbin/run-init

# Write out init
cat > init <<EOF
#!/bin/bash

emergency_shell()
{
    echo "Bug in initramfs /init detected. Dropping to a shell. Good luck!"
    echo
    bash
}
trap "emergency_shell" 0 2

# exit immediately if a command fails
set -e

export PATH=/sbin:/bin

exec < /dev/console > /dev/console 2>&1

mount -n -t tmpfs -o mode=0755 udev /dev
mknod /dev/console c 5 1
mknod /dev/null c 1 3
mknod /dev/kmsg c 1 11
mkdir /dev/pts
mkdir -m 1777 /dev/shm
ln -s /proc/self/fd /dev/fd
ln -s fd/0 /dev/stdin
ln -s fd/1 /dev/stdout
ln -s fd/2 /dev/stderr

mount -n -t proc proc /proc
mount -n -t sysfs sysfs /sys

echo "" > /proc/sys/kernel/hotplug

# Declare all variables here.. mostly for housekeeping
#
init="/sbin/init"
root_ro=0
root_rw=0
root=""
rootflags=""
rootfstype=""
quiet=0
shell=0
eshell=0
live_ram=0
check_iso=0
live_locale=""

# Parse kernel commandline options
#
for o in \`cat /proc/cmdline\` ; do
    case \$o in 
    init=*)
        init=\${o#init=}
        ;;
    ro)
        root_ro=1
        ;;
    rw)
        root_rw=1
        ;;
    quiet)
        quiet=1
        ;;
    shell)
        shell=1
        ;;
    eshell)
        eshell=1
        ;;
    live_ram)
        live_ram=1
        ;;
    live_locale=*)
        live_locale=\${o#live_locale=}
        ;;
    check)
        check_iso=1
        ;;
    esac
done

if [ "\$quiet" != "1" ] ; then
    echo "kernel commandline: \`cat /proc/cmdline\`"
fi

# First, read rootfs target from embedded /etc/fstab file
#
if [ -f /etc/fstab ] ; then
    root=$(cat /etc/fstab | while read d m f o r; do if [ "$m" == "/" ] ; then echo $d; fi; done)
    rootflags=$(cat /etc/fstab | while read d m f o r; do if [ "$m" == "/" ] ; then echo $o; fi; done)
    rootfstype=$(cat /etc/fstab | while read d m f o r; do if [ "$m" == "/" ] ; then echo $f; fi; done)
    if [ "\$quiet" != "1" ] ; then
        echo "fstab suggests root=\$root"
        echo "fstab suggests rootflags=\$rootflags"
        echo "fstab suggests rootfstype=\$rootfstype"
        # Handle the case with bogus /etc/fstab pointing to /dev/root
        # which by definition does not exist...
        #
        if [ "\$root" == "/dev/root" ] ; then
            echo "WARNING: Bogus /etc/fstab file - cannot have /dev/root as the device for /"
            root=""
            rootflags=""
            rootfstype=""
        fi
    fi
fi

# Users can override rootfs target on the kernel commandline
#
for o in \`cat /proc/cmdline\` ; do
    case \$o in 
    root=*)
        root=\${o#root=}
        ;;
    rootflags=*)
        rootflags=\${o#rootflags=}
        ;;
    rootfstype=*)
        rootfstype=\${o#rootfstype=}
        ;;
    esac
done

# Print out what we are going to do
#
if [ "\$quiet" != "1" ] ; then
    echo "init=\$init"
    echo "root=\$root"
    echo "rootflags=\$rootflags"
    echo "rootfstype=\$rootfstype"
    echo "root_ro=\$root_ro"
    echo "root_rw=\$root_rw"
fi

waitforsymlink=0
# generate udev rules to generate /dev/root symlink
if [ -z \$root ] ; then
    root=/dev/something
else
    case \$root in
        /dev/disk/by-label/*)
            LABEL=\${root#/dev/disk/by-label/}
            echo "SUBSYSTEM==\"block\", PROGRAM=\"/lib/udev/vol_id -l %N\", RESULT==\"\$LABEL\", SYMLINK+=\"root\"" > /etc/udev/rules.d/00-label.rules
            if [ "\$quiet" != "1" ] ; then
                echo "Added udev rule 00-label.rules:"
                cat /etc/udev/rules.d/00-label.rules
            fi
            waitforsymlink=1
            thingtomount=/dev/root
            ;;
        CDLABEL=*)
            CDLABEL=\${root#CDLABEL=}
            echo "KERNEL==\"hd[a-z]\", BUS==\"ide\", SYSFS{removable}==\"1\", ATTRS{media}==\"cdrom\", PROGRAM=\"/lib/udev/vol_id -l %N\", RESULT==\"\$CDLABEL\", SYMLINK+=\"root\"" > /etc/udev/rules.d/00-cdlabel.rules
            echo "KERNEL==\"sr[0-9]\", PROGRAM=\"/lib/udev/vol_id -l %N\", RESULT==\"\$CDLABEL\", SYMLINK+=\"root\"" >> /etc/udev/rules.d/00-cdlabel.rules
            echo "KERNEL==\"scd[0-9]\", PROGRAM=\"/lib/udev/vol_id -l %N\", RESULT==\"\$CDLABEL\", SYMLINK+=\"root\"" >> /etc/udev/rules.d/00-cdlabel.rules
            echo "KERNEL==\"pcd[0-9]\", PROGRAM=\"/lib/udev/vol_id -l %N\", RESULT==\"\$CDLABEL\", SYMLINK+=\"root\"" >> /etc/udev/rules.d/00-cdlabel.rules
            if [ "\$quiet" != "1" ] ; then
                echo "Added udev rule 00-cdlabel.rules:"
                cat /etc/udev/rules.d/00-cdlabel.rules
            fi
            waitforsymlink=1
            thingtomount=/dev/root
            ;;
        LABEL=*)
            LABEL=\${root#LABEL=}
            echo "SUBSYSTEM==\"block\", PROGRAM=\"/lib/udev/vol_id -l %N\", RESULT==\"\$LABEL\", SYMLINK+=\"root\"" > /etc/udev/rules.d/00-label.rules
            if [ "\$quiet" != "1" ] ; then
                echo "Added udev rule 00-label.rules:"
                cat /etc/udev/rules.d/00-label.rules
            fi
            waitforsymlink=1
            thingtomount=/dev/root
            ;;
        /dev/disk/by-id/*)
            UUID=\${root#/dev/disk/by-id/}
            echo "SUBSYSTEM==\"block\", PROGRAM=\"/lib/udev/vol_id -u %N\", RESULT==\"\$UUID\", SYMLINK+=\"root\"" > /etc/udev/rules.d/01-uuid.rules
            if [ "\$quiet" != "1" ] ; then
                echo "Added udev rule 01-uuid.rules:"
                cat /etc/udev/rules.d/01-uuid.rules
            fi
            waitforsymlink=1
            thingtomount=/dev/root
            ;;
        UUID=*)
            UUID=\${root#UUID=}
            echo "SUBSYSTEM==\"block\", PROGRAM=\"/lib/udev/vol_id -u %N\", RESULT==\"\$UUID\", SYMLINK+=\"root\"" > /etc/udev/rules.d/01-uuid.rules
            if [ "\$quiet" != "1" ] ; then
                echo "Added udev rule 01-uuid.rules:"
                cat /etc/udev/rules.d/01-uuid.rules
            fi
            waitforsymlink=1
            thingtomount=/dev/root
            ;;
        /dev/*)
            ln -s \$root /dev/root
            thingtomount=\$root
            ;;
        *)
            thingtomount=\$root      
            ;;
    esac
fi

echo "udev_log=\"error\"" >> /etc/udev/udev.conf

# rules for loading modules
#
echo -n "ACTION==\"add\", SUBSYSTEM==\"?*\", ENV{MODALIAS}==\"?*\", RUN+=\"/sbin/modprobe \$" >> /etc/udev/rules.d/10-modprobe.rules
echo "env{MODALIAS}\"" >> /etc/udev/rules.d/10-modprobe.rules
echo "ACTION==\"add\", SUBSYSTEM==\"scsi_device\" RUN+=\"/sbin/modprobe sg\"" >> /etc/udev/rules.d/10-modprobe.rules
echo "ACTION==\"add\", SUBSYSTEM==\"scsi_device\", SYSFS{type}==\"0|7|14\", RUN+=\"/sbin/modprobe sd_mod\"" >> /etc/udev/rules.d/10-modprobe.rules
echo "ACTION==\"add\", SUBSYSTEM==\"scsi_device\", SYSFS{type}==\"[45]\", RUN+=\"/sbin/modprobe sr_mod\"" >> /etc/udev/rules.d/10-modprobe.rules

# OLPC specific: olpc_nand_enable, hardcodes this device file.. sigh..
#
echo "KERNEL==\"msr[0-9]*\", NAME=\"cpu/%n/msr\"" > /etc/udev/rules.d/20-cpu.rules

# FIXME: hack since sr_mod seems to fail to get loaded sometimes (#239657)
/sbin/modprobe sr_mod

/sbin/modprobe loop max_loop=16

if [ "\$quiet" != "1" ] ; then
    echo "starting udevd"
fi
/sbin/udevd --daemon

if [ "\$quiet" != "1" ] ; then
    echo "creating devices"
fi
/sbin/udevtrigger

if [ "\$quiet" != "1" ] ; then
    echo "waiting for system to settle"
fi
/sbin/udevsettle --timeout=30 || :


if [ "\$shell" == "1" ] ; then
    echo "Shell requested on kernel commandline. Exit to continue booting."
    echo
    bash
fi

# don't wait for "mtd0" as no device file will appear
if [ "\$root" != "mtd0" ] ; then

    # If we don't have the /dev/root link.. ask the user to create..
    if [ "\$waitforsymlink" != "1" ] ; then
        if [ ! -L /dev/root ] ; then
            echo
            echo "--------------------------------------"
            echo "WARNING: Cannot find root file system!"
            echo "--------------------------------------"
            echo
            echo "Create symlink /dev/root and then exit this shell to continue"
            echo "the boot sequence."
            echo
            bash
        fi
    fi

    # udevsettle might return before slow devices such as USB are in shape
    # Wait up to 60 seconds for them to appear...
    #
    if [ ! -b /dev/root ] ; then
        if [ "\$quiet" != "1" ] ; then
            echo "no root yet, udev rule will write symlink..."
            echo
            echo "waiting up to 60 seconds before dropping to emergency shell."
        fi
        COUNTDOWN=60
        while [ "x\$COUNTDOWN" != "x0" ] ; do
            if [ "\$quiet" != "1" ] ; then
                echo -n "."
            fi
            COUNTDOWN=\$((\$COUNTDOWN - 1))
            /bin/sleep 1
            if [ -e /dev/root ] ; then
	        COUNTDOWN=0
            fi
        done
    fi

    if [ ! -b /dev/root ] ; then
        echo
        echo "--------------------------------------"
        echo "WARNING: Cannot find root file system!"
        echo "--------------------------------------"
        echo
        echo "Create symlink /dev/root and then exit this shell to continue"
        echo "the boot sequence."
        echo
        bash
    fi

    if [ "\$quiet" != "1" ] ; then
        echo "mounting /dev/root"
        ls -l /dev/root
    fi

    if [ -z \$rootfstype ] ; then
        rootfstype=auto
    fi

fi

if [ "x\$check_iso" == "x1" -a -x /bin/checkisomd5 -a "x\$rootfstype" == "xiso9660" ]; then
   echo "Verifying ISO image..."
   /bin/checkisomd5 --verbose /dev/root
   if [ \$? -ne 0 ]; then
       echo "Are you SURE you want to continue?"
       echo "Press Enter to continue or ctrl-alt-del to reboot."
       read
   fi
fi 

if [ "x\$root_ro" == "x1" ] ; then
   if [ -z \$rootflags ] ; then
       rootflags="ro"
   else
       rootflags="\$rootflags,ro"
   fi
fi

if [ "x\$root_rw" == "x1" ] ; then
   if [ -z \$rootflags ] ; then
       rootflags="rw"
   else
       rootflags="\$rootflags,rw"
   fi
fi

if [ -z \$rootflags ] ; then
    mountoptions=""
else
    mountoptions=" -o\$rootflags"
fi

mount -n -t \$rootfstype \$mountoptions \$thingtomount /sysroot
RES=\$?

if [ "\$RES" != "0" ] ; then
    echo "---------------------------------"
    echo "WARNING: Cannot mount rootfs!"
    echo "---------------------------------"
    echo
    echo "Dropping to a shell. "
    echo "Mount rootfs at /sysroot and exit shell to continue. Good luck!"
    echo
    bash
fi

# Now get ready to leave the initramfs
#

# only pass kernel command line if we're launching /sbin/init
if [ "\$init" == "/sbin/init" ] ; then
    initargs=\$(cat /proc/cmdline)
else
    initargs=""
fi

# live cd helper function
do_live_from_base_loop() {
    # create a sparse file for the overlay
    dd if=/dev/null of=/overlay bs=1024 count=1 seek=$((512*1024)) 2> /dev/null
    OVERLAY_LOOPDEV=\$( losetup -f )
    losetup \$OVERLAY_LOOPDEV /overlay

    # set up the snapshot
    echo 0 \`blockdev --getsize \$BASE_LOOPDEV\` snapshot \$BASE_LOOPDEV \$OVERLAY_LOOPDEV p 8 | dmsetup create live-rw

    # set up new /dev/root symlink
    rm -f /dev/root
    ln -s /dev/mapper/live-rw /dev/root

    mount -n -t ext3 /dev/mapper/live-rw /sysroot
    # here you can modify the rw ext3 fs for testing if you don't want to
    # respin the entire rootfs (which takes ages). Example
    #
    #  echo foo > /sysroot/etc/bar.conf
    #
    # We also use it to dynamically set the system locale from the boot
    # menu on live cd's.
    #
    if [ "\$live_locale" != "" ] ; then
        echo "LANG=\$live_locale" > /sysroot/etc/sysconfig/i18n
    fi

    # create rule so udev creates /dev/live symlink on real rootfs
    if [ -n "\$CDLABEL" ]; then
       echo "KERNEL==\"hd[a-z]\", BUS==\"ide\", SYSFS{removable}==\"1\", ATTRS{media}==\"cdrom\", PROGRAM=\"/lib/udev/vol_id -l %N\", RESULT==\"\$CDLABEL\", SYMLINK+=\"live\"" >> /sysroot/etc/udev/rules.d/50-udev*
       echo "KERNEL==\"sr[0-9]\", PROGRAM=\"/lib/udev/vol_id -l %N\", RESULT==\"\$CDLABEL\", SYMLINK+=\"live\"" >> /sysroot/etc/udev/rules.d/50-udev*
       echo "KERNEL==\"scd[0-9]\", PROGRAM=\"/lib/udev/vol_id -l %N\", RESULT==\"\$CDLABEL\", SYMLINK+=\"live\"" >> /sysroot/etc/udev/rules.d/50-udev*
       echo "KERNEL==\"pcd[0-9]\", PROGRAM=\"/lib/udev/vol_id -l %N\", RESULT==\"\$CDLABEL\", SYMLINK+=\"live\"" >> /sysroot/etc/udev/rules.d/50-udev*
    elif [ -n "\$LABEL" ]; then
       echo "KERNEL==\"hd[a-z]\", PROGRAM=\"/lib/udev/vol_id -l %N\", RESULT==\"\$LABEL\", SYMLINK+=\"live\"" >> /sysroot/etc/udev/rules.d/50-udev*        
       echo "KERNEL==\"hd[a-z][0-9]*\", PROGRAM=\"/lib/udev/vol_id -l %N\", RESULT==\"\$LABEL\", SYMLINK+=\"live\"" >> /sysroot/etc/udev/rules.d/50-udev*        
       echo "KERNEL==\"sd[a-z]\", PROGRAM=\"/lib/udev/vol_id -l %N\", RESULT==\"\$LABEL\", SYMLINK+=\"live\"" >> /sysroot/etc/udev/rules.d/50-udev*        
       echo "KERNEL==\"sd[a-z][0-9]*\", PROGRAM=\"/lib/udev/vol_id -l %N\", RESULT==\"\$LABEL\", SYMLINK+=\"live\"" >> /sysroot/etc/udev/rules.d/50-udev*        
    elif [ -n "\$UUID" ]; then
       echo "KERNEL==\"hd[a-z]\", PROGRAM=\"/lib/udev/vol_id -u %N\", RESULT==\"\$UUID\", SYMLINK+=\"live\"" >> /sysroot/etc/udev/rules.d/50-udev*        
       echo "KERNEL==\"hd[a-z][0-9]*\", PROGRAM=\"/lib/udev/vol_id -u %N\", RESULT==\"\$UUID\", SYMLINK+=\"live\"" >> /sysroot/etc/udev/rules.d/50-udev*        
       echo "KERNEL==\"sd[a-z]\", PROGRAM=\"/lib/udev/vol_id -u %N\", RESULT==\"\$UUID\", SYMLINK+=\"live\"" >> /sysroot/etc/udev/rules.d/50-udev*        
       echo "KERNEL==\"sd[a-z][0-9]*\", PROGRAM=\"/lib/udev/vol_id -u %N\", RESULT==\"\$UUID\", SYMLINK+=\"live\"" >> /sysroot/etc/udev/rules.d/50-udev*        
    fi

    # add rules for loop devices created by this mayflower generated init
    # i.e. /dev/live-osimg, /dev/live-osmin, /dev/live-overlay,
    #      and /dev/live-squashed
    if [ -b "\$SQUASHED_LOOPDEV" ]; then
        echo "KERNEL==\"\${SQUASHED_LOOPDEV#/dev/}\" SYMLINK+=\"live-squashed\"" >> /sysroot/etc/udev/rules.d/50-udev*
    fi
    if [ -b "\$OSMIN_SQUASHED_LOOPDEV" ]; then
        echo "KERNEL==\"\${OSMIN_SQUASHED_LOOPDEV#/dev/}\" SYMLINK+=\"live-squashed-osmin\"" >> /sysroot/etc/udev/rules.d/50-udev*
    fi
    if [ -b "\$OSMIN_LOOPDEV" ]; then
        echo "KERNEL==\"\${OSMIN_LOOPDEV#/dev/}\" SYMLINK+=\"live-osmin\"" >> /sysroot/etc/udev/rules.d/50-udev*
    fi
    echo "KERNEL==\"\${BASE_LOOPDEV#/dev/}\" SYMLINK+=\"live-osimg\"" >> /sysroot/etc/udev/rules.d/50-udev*
    echo "KERNEL==\"\${OVERLAY_LOOPDEV#/dev/}\" SYMLINK+=\"live-overlay\"" >> /sysroot/etc/udev/rules.d/50-udev*

    mount -n -o ro,remount /sysroot
}

# we might have a genMinInstDelta delta file for anaconda to take advantage of
<<<<<<< HEAD
if [ -e /sysroot/LiveOS/osmin.img ]; then
    OSMINSQFS=/sysroot/LiveOS/osmin.img
elif [ -e /sysroot/osmin.img ]; then
    OSMINSQFS=/sysroot/osmin.img
=======
if [ -e /sysroot/LiveOS/osmin.gz ]; then
    OSMINGZ=/sysroot/LiveOS/osmin.gz
>>>>>>> a6b07cc6
fi

if [ -n "\$OSMINSQFS" ]; then
    # decompress the delta data
    dd if=\$OSMINSQFS of=/osmin.img 2> /dev/null
    OSMIN_SQUASHED_LOOPDEV=\$( losetup -f )
    losetup \$OSMIN_SQUASHED_LOOPDEV /osmin.img
    mkdir -p /squashfs.osmin
    mount -n -t squashfs -o ro \$OSMIN_SQUASHED_LOOPDEV /squashfs.osmin
    OSMIN_LOOPDEV=\$( losetup -f )
    losetup \$OSMIN_LOOPDEV /squashfs.osmin/osmin
    umount -l /squashfs.osmin
fi

# we might have an uncompressed embedded ext3  to use as rootfs (uncompressed live)
#
if [ -e /sysroot/LiveOS/ext3.img ]; then
  EXT3FS="/sysroot/LiveOS/ext3.img"
fi

if [ -n "\$EXT3FS" ] ; then
    if [ "\$quiet" != "1" ] ; then
        echo "setting up embedded ext3 fs "
    fi

    mkdir -p /dev/mapper
    mknod /dev/mapper/control c 10 63
    modprobe dm_snapshot

    BASE_LOOPDEV=\$( losetup -f )
    losetup \$BASE_LOOPDEV \$EXT3FS
    umount -l /sysroot

    do_live_from_base_loop
fi

# we might have an embedded ext3 on squashfs to use as rootfs (compressed live)
#
if [ -e /sysroot/LiveOS/squashfs.img ]; then
  SQUASHED="/sysroot/LiveOS/squashfs.img"
fi

if [ -e "\$SQUASHED" ] ; then

    if [ "\$quiet" != "1" ] ; then
        echo "setting up embedded squash -> ext3 fs "
    fi

    mkdir -p /dev/mapper
    mknod /dev/mapper/control c 10 63
    modprobe dm_snapshot

    if [ "\$live_ram" == "1" ] ; then
        echo "Copying live image to RAM..."
        echo "(this may take a few minutes)"
        dd if=\$SQUASHED of=/squashed.img bs=512 2> /dev/null
        umount -n /sysroot
        echo "Done copying live image to RAM."
        eject -p /dev/root
        SQUASHED="/squashed.img"
    fi

    SQUASHED_LOOPDEV=\$( losetup -f )
    losetup \$SQUASHED_LOOPDEV \$SQUASHED
    mkdir -p /squashfs
    mount -n -t squashfs -o ro \$SQUASHED_LOOPDEV /squashfs

    BASE_LOOPDEV=\$( losetup -f )
    losetup \$BASE_LOOPDEV /squashfs/LiveOS/ext3.img
    
    umount -l /squashfs
    if [ "\$live_ram" == "0" ] ; then
        umount -l /sysroot
    fi

    do_live_from_base_loop
fi

if [ -b "\$OSMIN_LOOPDEV" ]; then
    # set up the devicemapper snapshot device, which will merge
    # the normal live fs image, and the delta, into a minimzied fs image
    echo "0 \$( blockdev --getsize \$BASE_LOOPDEV ) snapshot \$BASE_LOOPDEV \$OSMIN_LOOPDEV p 8" | dmsetup create --readonly live-osimg-min
fi

if [ "\$eshell" == "1" ] ; then
    echo "Shell requested on kernel commandline."
    echo "Rootfs is mounted ro on /sysroot. Exit to continue booting."
    echo
    bash
fi

if [ -x /sysroot\$init ] ; then

    # Leave initramfs and transition to rootfs
    kill \`pidof udevd\`
    if [ "\$quiet" != "1" ] ; then
        echo "transfering control to \$init"
    fi

    exec /sbin/run-init
    echo "---------------------------------"
    echo "WARNING: Error switching to real rootfs!"
    echo "---------------------------------"
    echo
    echo "Dropping to a shell. Good luck!"
    echo
    bash
else
    echo "---------------------------------------------------------"
    echo "WARNING: Requested \$init binary does not exist on rootfs."
    echo "---------------------------------------------------------"
    echo
    echo "Dropping to a shell. Good luck!"
    echo
    bash
fi

EOF

chmod a+x init

if [ "$opt_verbose" == "1" ] ; then
    tree -s .
    echo
    cat -n init
    echo
fi


find . | cpio --quiet -o -H newc | gzip -9 > ../initramfs
popd > /dev/null
rm -f $INITRAMFS_TARGET
cp $TEMPDIR/initramfs $INITRAMFS_TARGET
rm -rf $TEMPDIR

echo "Done; initramfs is $(du -h $INITRAMFS_TARGET | awk '{print $1}')."
echo
exit 0<|MERGE_RESOLUTION|>--- conflicted
+++ resolved
@@ -640,15 +640,8 @@
 }
 
 # we might have a genMinInstDelta delta file for anaconda to take advantage of
-<<<<<<< HEAD
 if [ -e /sysroot/LiveOS/osmin.img ]; then
     OSMINSQFS=/sysroot/LiveOS/osmin.img
-elif [ -e /sysroot/osmin.img ]; then
-    OSMINSQFS=/sysroot/osmin.img
-=======
-if [ -e /sysroot/LiveOS/osmin.gz ]; then
-    OSMINGZ=/sysroot/LiveOS/osmin.gz
->>>>>>> a6b07cc6
 fi
 
 if [ -n "\$OSMINSQFS" ]; then
